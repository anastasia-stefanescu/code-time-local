--- conflicted
+++ resolved
@@ -1,11 +1,7 @@
 {
   "name": "swdc-vscode",
   "displayName": "Code Time",
-<<<<<<< HEAD
-  "version": "2.5.5",
-=======
   "version": "2.5.4",
->>>>>>> 020a053e
   "publisher": "softwaredotcom",
   "description": "Code Time is an open source plugin that provides programming metrics right in Visual Studio Code.",
   "author": {
