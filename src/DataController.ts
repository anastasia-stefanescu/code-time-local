--- conflicted
+++ resolved
@@ -70,11 +70,6 @@
     const user = resp.data.user;
     const registered = user.registered;
 
-    // make sure we don't wipe out the jwt if its null and its the same user
-<<<<<<< HEAD
-    updateJwt(user.plugin_jwt);
-=======
->>>>>>> f01596a2
     if (user.plugin_jwt) {
       setItem("jwt", user.plugin_jwt);
     }
