--- conflicted
+++ resolved
@@ -4,11 +4,6 @@
   getItem,
   setItem,
   getProjectCodeSummaryFile,
-<<<<<<< HEAD
-  formatNumber,
-  getRowLabels,
-=======
->>>>>>> 020a053e
   getDailyReportSummaryFile,
   getAuthCallbackState,
   setAuthCallbackState,
@@ -257,44 +252,4 @@
 
   const file = getProjectCodeSummaryFile();
   fileIt.writeContentFileSync(file, dashboardContent);
-<<<<<<< HEAD
-}
-
-function getRowNumberData(summary, title, attribute) {
-  // files changed
-  const userFilesChanged = summary.activity[attribute] ? formatNumber(summary.activity[attribute]) : formatNumber(0);
-  const contribFilesChanged = summary.contributorActivity[attribute] ? formatNumber(summary.contributorActivity[attribute]) : formatNumber(0);
-  return getRowLabels([title, userFilesChanged, contribFilesChanged]);
-}
-
-// start and end should be local_start and local_end
-function createStartEndRangeByTimestamps(start, end) {
-  return {
-    rangeStart: moment.unix(start).utc().format("MMM Do, YYYY"),
-    rangeEnd: moment.unix(end).utc().format("MMM Do, YYYY"),
-  };
-}
-
-function createStartEndRangeByType(type = "lastWeek") {
-  // default to "lastWeek"
-  let startOf = moment().startOf("week").subtract(1, "week");
-  let endOf = moment().startOf("week").subtract(1, "week").endOf("week");
-
-  if (type === "yesterday") {
-    startOf = moment().subtract(1, "day").startOf("day");
-    endOf = moment().subtract(1, "day").endOf("day");
-  } else if (type === "currentWeek") {
-    startOf = moment().startOf("week");
-    endOf = moment();
-  } else if (type === "lastMonth") {
-    startOf = moment().subtract(1, "month").startOf("month");
-    endOf = moment().subtract(1, "month").endOf("month");
-  }
-
-  return {
-    rangeStart: startOf.format("MMM Do, YYYY"),
-    rangeEnd: endOf.format("MMM Do, YYYY"),
-  };
-=======
->>>>>>> 020a053e
 }