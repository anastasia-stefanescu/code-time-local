import { commands, ProgressLocation, window } from "vscode";
import { getPreference } from "../DataController";
import { softwarePost, softwareDelete } from "../http/HttpClient";
import { getItem } from "../Util";
import { softwareGet } from "../http/HttpClient";

import {
  checkRegistration,
  showModalSignupPrompt,
  checkSlackConnectionForFlowMode,
} from "./SlackManager";
import {
  FULL_SCREEN_MODE_ID,
  getScreenMode,
  NORMAL_SCREEN_MODE,
  showFullScreenMode,
  showNormalScreenMode,
  showZenMode,
  ZEN_MODE_ID,
} from "./ScreenManager";

export let enablingFlow = false;
export let enabledFlow = false;
let useSlackSettings = true;

export function isFlowModEnabled() {
  return enabledFlow;
}

/**
 * Screen Mode: full screen
 * Pause Notifications: on
 * Slack Away Msg: It's CodeTime!
 */
export function getConfigSettingsTooltip() {
  const preferences = [];
  const flowModeSettings = getPreference("flowMode");
  // move this to the backend
  preferences.push(`**Screen Mode**: *${flowModeSettings?.editor?.vscode?.screenMode?.toLowerCase()}*`);

  const notificationState = flowModeSettings?.slack?.pauseSlackNotifications ? "on" : "off";
  preferences.push(`**Pause Notifications**: *${notificationState}*`);

  const slackStatusText = flowModeSettings?.slack?.slackStatusText ?? "";
  preferences.push(`**Slack Away Msg**: *${slackStatusText}*`);

  const flowModeReminders = flowModeSettings?.editor?.flowModeReminders ? "on" : "off";
  preferences.push(`**Flow Mode reminders**: *${flowModeReminders}*`);

  // 2 spaces followed by a newline will create newlines in markdown
  return preferences.length ? preferences.join("  \n") : "";
}

export async function checkToDisableFlow() {
  if (!enabledFlow || enablingFlow) { return; }

  if (enabledFlow && !(await isInFlowMode())) { pauseFlow(); }
}

export async function enableFlow({automated = false}) {
  window.withProgress(
    {
      location: ProgressLocation.Notification,
      title: "Enabling flow...",
      cancellable: false,
    },

    (progress) => {
      return new Promise((resolve, reject) => {
<<<<<<< HEAD
        initiateFlow().catch((e) => {});
=======
        initiateFlow({automated: automated}).catch((e) => { });
>>>>>>> 5cbade1c
        resolve(true);
      });
    }
  );
}

async function initiateFlow({automated=false}) {
  const isRegistered = checkRegistration(false);
  if (!isRegistered) {
    // show the flow mode prompt
    showModalSignupPrompt("To use Flow Mode, please first sign up or login.");
    return;
  }

  // { connected, usingAllSettingsForFlow }
  const connectInfo = await checkSlackConnectionForFlowMode();
  useSlackSettings = connectInfo.useSlackSettings;
  if (!connectInfo.continue) {
    return;
  }

  const flowModeSettings = getPreference("flowMode");

  // create a FlowSession on backend.  Also handles 3rd party automations (slack, cal, etc)
  softwarePost("/v1/flow_sessions", { automated: automated }, getItem("jwt"));

  // update screen mode
  let screenChanged = false;
  const screenMode = flowModeSettings?.editor?.vscode?.screenMode;
  if (screenMode?.includes("Full Screen")) {
    screenChanged = showFullScreenMode();
  } else if (screenMode.includes("Zen")) {
    screenChanged = showZenMode();
  } else {
    screenChanged = showNormalScreenMode();
  }

  if (!screenChanged) {
    commands.executeCommand("codetime.refreshFlowTree");
  } else {
    commands.executeCommand("codetime.scheduleFlowRefresh");
  }
  enabledFlow = true;
  enablingFlow = false;
}

export async function pauseFlow() {
  window.withProgress(
    {
      location: ProgressLocation.Notification,
      title: "Turning off flow...",
      cancellable: false,
    },
    (progress) => {
      return new Promise((resolve, reject) => {
        pauseFlowInitiate().catch((e) => {});
        resolve(true);
      });
    }
  );
}

async function pauseFlowInitiate() {
  softwareDelete("/v1/flow_sessions", getItem("jwt"));
  const screenChanged = showNormalScreenMode();

  if (!screenChanged) {
    commands.executeCommand("codetime.refreshFlowTree");
  } else {
    commands.executeCommand("codetime.scheduleFlowRefresh");
  }
  enabledFlow = false;
}

export async function isInFlowMode() {
  if (enablingFlow) {
    return true;
  } else if (!enabledFlow) {
    return false;
  }

  const flowSessionsReponse = await softwareGet("/v1/flow_sessions", getItem("jwt"));
  const openFlowSessions = flowSessionsReponse?.data?.flow_sessions;

  const flowModeSettings = getPreference("flowMode");
  const currentScreenMode = getScreenMode();
  const flowScreenMode = flowModeSettings?.editor?.vscode?.screenMode;
  // determine if this editor should be in flow mode
  let screenInFlowState = false;
  if (flowScreenMode.includes("Full Screen") && currentScreenMode === FULL_SCREEN_MODE_ID) {
    screenInFlowState = true;
  } else if (flowScreenMode.includes("Zen") && currentScreenMode === ZEN_MODE_ID) {
    screenInFlowState = true;
  } else if (flowScreenMode.includes("None") && currentScreenMode === NORMAL_SCREEN_MODE) {
    screenInFlowState = true;
  }

  return screenInFlowState ?? openFlowSessions?.length > 0;
}<|MERGE_RESOLUTION|>--- conflicted
+++ resolved
@@ -4,11 +4,7 @@
 import { getItem } from "../Util";
 import { softwareGet } from "../http/HttpClient";
 
-import {
-  checkRegistration,
-  showModalSignupPrompt,
-  checkSlackConnectionForFlowMode,
-} from "./SlackManager";
+import { checkRegistration, showModalSignupPrompt, checkSlackConnectionForFlowMode } from "./SlackManager";
 import {
   FULL_SCREEN_MODE_ID,
   getScreenMode,
@@ -52,12 +48,16 @@
 }
 
 export async function checkToDisableFlow() {
-  if (!enabledFlow || enablingFlow) { return; }
+  if (!enabledFlow || enablingFlow) {
+    return;
+  }
 
-  if (enabledFlow && !(await isInFlowMode())) { pauseFlow(); }
+  if (enabledFlow && !(await isInFlowMode())) {
+    pauseFlow();
+  }
 }
 
-export async function enableFlow({automated = false}) {
+export async function enableFlow({ automated = false }) {
   window.withProgress(
     {
       location: ProgressLocation.Notification,
@@ -67,18 +67,14 @@
 
     (progress) => {
       return new Promise((resolve, reject) => {
-<<<<<<< HEAD
-        initiateFlow().catch((e) => {});
-=======
-        initiateFlow({automated: automated}).catch((e) => { });
->>>>>>> 5cbade1c
+        initiateFlow({ automated: automated }).catch((e) => {});
         resolve(true);
       });
     }
   );
 }
 
-async function initiateFlow({automated=false}) {
+async function initiateFlow({ automated = false }) {
   const isRegistered = checkRegistration(false);
   if (!isRegistered) {
     // show the flow mode prompt
