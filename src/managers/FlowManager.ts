--- conflicted
+++ resolved
@@ -1,4 +1,3 @@
-<<<<<<< HEAD
 import {commands, ProgressLocation, window} from 'vscode';
 import {softwarePost, softwareDelete} from '../http/HttpClient';
 import {getItem, isPrimaryWindow} from '../Util';
@@ -20,73 +19,34 @@
 let enabledFlow = false;
 
 export async function initializeFlowModeState() {
-  const initialFlag = enabledFlow;
-  await determineFlowModeFromApi();
-  if (initialFlag !== enabledFlow) {
-    updateFlowStatus();
-  }
-}
-
-export function isFlowModeEnabled() {
-=======
-import { commands, ProgressLocation, window } from "vscode";
-import { softwarePost, softwareDelete } from "../http/HttpClient";
-import { getItem, isPrimaryWindow } from "../Util";
-import { softwareGet } from "../http/HttpClient";
-
-import { checkRegistration, showModalSignupPrompt, checkSlackConnectionForFlowMode } from "./SlackManager";
-import { FULL_SCREEN_MODE_ID, getConfiguredScreenMode, showFullScreenMode, showNormalScreenMode, showZenMode, ZEN_MODE_ID } from "./ScreenManager";
-import { updateFlowModeStatusBar } from "./StatusBarManager";
-
-let enabledFlow = false;
-
-export async function initializeFlowModeState() {
   await determineFlowModeFromApi();
   updateFlowStatus();
 }
 
-export async function isFlowModeEnabled() {
->>>>>>> ae1fe20c
+export function isFlowModeEnabled() {
   return enabledFlow;
 }
 
 export async function updateFlowModeStatus() {
   await initializeFlowModeState();
-<<<<<<< HEAD
-  updateFlowStatus();
-}
-
-export async function enableFlow({automated = false, skipSlackCheck = false, process_flow_session = true}) {
-=======
 }
 
 export async function enableFlow({ automated = false, skipSlackCheck = false, process_flow_session = true }) {
->>>>>>> ae1fe20c
   if (enabledFlow) {
     // already enabled locally, but update the status bar just in case
     updateFlowStatus();
     return;
   }
-<<<<<<< HEAD
-
-=======
->>>>>>> ae1fe20c
   window.withProgress(
     {
       location: ProgressLocation.Notification,
       title: 'Enabling flow...',
       cancellable: false,
     },
-<<<<<<< HEAD
-    async (progress) => {
-      initiateFlow({automated, skipSlackCheck, process_flow_session}).catch((e) => {
-        console.error('[CodeTime] Unable to initiate flow. ', e.message);
-=======
 
     async (progress) => {
       await initiateFlow({ automated, skipSlackCheck, process_flow_session }).catch((e) => {
         console.error("[CodeTime] Unable to initiate flow. ", e.message);
->>>>>>> ae1fe20c
       });
     }
   );
@@ -112,11 +72,7 @@
 
   // create a FlowSession on backend.  Also handles 3rd party automations (slack, cal, etc)
   if (process_flow_session && isPrimaryWindow()) {
-<<<<<<< HEAD
-    softwarePost('/v1/flow_sessions', {automated}, getItem('jwt'));
-=======
     softwarePost("/v1/flow_sessions", { automated }, getItem("jwt"));
->>>>>>> ae1fe20c
   }
 
   // update screen mode
@@ -129,10 +85,6 @@
   }
 
   enabledFlow = true;
-<<<<<<< HEAD
-=======
-
->>>>>>> ae1fe20c
   updateFlowStatus();
 }
 
@@ -147,11 +99,7 @@
         cancellable: false,
       },
       async (progress) => {
-<<<<<<< HEAD
-        pauseFlowInitiate().catch((e) => {});
-=======
         await pauseFlowInitiate().catch((e) => {});
->>>>>>> ae1fe20c
       }
     );
   } else {
@@ -162,14 +110,9 @@
 
 async function pauseFlowInitiate() {
   if (isPrimaryWindow()) {
-<<<<<<< HEAD
-    await softwareDelete('/v1/flow_sessions', getItem('jwt'));
-  }
-=======
     await softwareDelete("/v1/flow_sessions", getItem("jwt"));
   }
 
->>>>>>> ae1fe20c
   showNormalScreenMode();
 
   enabledFlow = false;
@@ -180,10 +123,7 @@
 function updateFlowStatus() {
   setTimeout(() => {
     commands.executeCommand('codetime.refreshCodeTimeView');
-<<<<<<< HEAD
     triggerChangeEvent();
-=======
->>>>>>> ae1fe20c
   }, 2000)
 
   updateFlowModeStatusBar();
@@ -196,7 +136,6 @@
   const openFlowSessions = flowSessionsReponse?.data?.flow_sessions;
   // make sure "enabledFlow" is set as it's used as a getter outside this export
   enabledFlow = openFlowSessions?.length > 0;
-<<<<<<< HEAD
 }
 
 export function isAutoFlowModeEnabled() {
@@ -205,6 +144,4 @@
     return flowModeSettings.editor.autoEnterFlowMode;
   }
   return false;
-=======
->>>>>>> ae1fe20c
 }