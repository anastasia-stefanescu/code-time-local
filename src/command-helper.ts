<<<<<<< HEAD
import { commands, Disposable, workspace, window, TreeView, ExtensionContext } from "vscode";
import { launchWebDashboard, updatePreferences } from "./DataController";
=======
import { commands, Disposable, workspace, window, TreeView } from "vscode";
import { launchWebDashboard } from "./DataController";
>>>>>>> 5cbade1c
import { launchWebUrl, launchLogin, openFileInEditor, displayReadmeIfNotExists, toggleStatusBar, launchEmailSignup } from "./Util";
import { KpmManager } from "./managers/KpmManager";
import { KpmItem, UIInteractionType } from "./model/models";
import { ProjectCommitManager } from "./menu/ProjectCommitManager";
import { displayProjectContributorCommitsDashboard } from "./menu/ReportManager";
import { showExistingAccountMenu, showSwitchAccountsMenu, showSignUpAccountMenu } from "./menu/AccountManager";
import { TrackerManager } from "./managers/TrackerManager";
import {
  connectSlackWorkspace,
  disconnectSlackAuth,
  disconnectSlackWorkspace,
  clearSlackInfoCache,
} from "./managers/SlackManager";
import { vscode_issues_url } from "./Constants";
import { toggleDarkMode, toggleDock } from "./managers/OsaScriptManager";
import { switchAverageComparison } from "./menu/ContextMenuManager";
import { enableFlow, pauseFlow } from "./managers/FlowManager";
import { showFullScreenMode, showNormalScreenMode, showZenMode } from "./managers/ScreenManager";
import { showDashboard } from "./managers/WebViewManager";
import { configureSettings } from "./managers/ConfigManager";
import {
  getCodeTimeDashboardButton,
  getContributorReportButton,
  getFeedbackButton,
  getHideStatusBarMetricsButton,
  getLearnMoreButton,
  getSignUpButton,
  getViewProjectSummaryButton,
  getWebViewDashboardButton,
} from "./tree/TreeButtonProvider";
import { CodeTimeWebviewSidebar } from "./sidebar/CodeTimeWebviewSidebar";

export function createCommands(
  ctx: ExtensionContext,
  kpmController: KpmManager
): {
  dispose: () => void;
} {
  let cmds = [];

  const tracker: TrackerManager = TrackerManager.getInstance();

  cmds.push(kpmController);

  // WEB VIEW PROVIDER
  const ctWebviewSidebar: CodeTimeWebviewSidebar = new CodeTimeWebviewSidebar(ctx.extensionUri);
  cmds.push(
    window.registerWebviewViewProvider("codetime.webView", ctWebviewSidebar, {
      webviewOptions: {
        retainContextWhenHidden: true,
      },
    })
  );

  // WEB VIEW REFRESH
  cmds.push(
    commands.registerCommand("codetime.refreshFlowTree", () => {
      commands.executeCommand("codetime.refreshCodeTimeViews");
    })
  );

  cmds.push(
    commands.registerCommand("codetime.scheduleFlowRefresh", () => {
      commands.executeCommand("codetime.refreshCodeTimeViews");
    })
  );

  cmds.push(
    commands.registerCommand("codetime.refreshTreeViews", () => {
      commands.executeCommand("codetime.refreshCodeTimeViews");
    })
  );

  cmds.push(
    commands.registerCommand("codetime.refreshCodeTimeViews", () => {
      clearSlackInfoCache();
      ctWebviewSidebar.refresh();
    })
  );

  cmds.push(
    commands.registerCommand("codetime.refreshCodetimeMenuTree", () => {
      //
    })
  );

  cmds.push(
    commands.registerCommand("codetime.refreshKpmTree", () => {
      //
    })
  );

  // SWITCH ACCOUNT BUTTON
  cmds.push(
    commands.registerCommand("codetime.switchAccounts", (item: KpmItem) => {
      tracker.trackUIInteraction(item);
      showSwitchAccountsMenu();
    })
  );

  // PROCESS KEYSTROKES NOW
  cmds.push(
    commands.registerCommand("codetime.processKeystrokeData", () => {
      kpmController.processKeystrokeData(true /*isUnfocus*/);
    })
  );

  // SHOW WEB ANALYTICS
  cmds.push(
    commands.registerCommand("codetime.softwareKpmDashboard", (item: KpmItem) => {
      if (!item) {
        // it's from the command palette, create a kpm item so
        // it can build the ui_element in the tracker manager
        item = getWebViewDashboardButton();
        item.location = "ct_command_palette";
        item.interactionType = UIInteractionType.Keyboard;
        item.name = "ct_web_metrics_cmd";
        item.interactionIcon = null;
        item.color = null;
      }
      tracker.trackUIInteraction(item);
      launchWebDashboard();
    })
  );

  // OPEN SPECIFIED FILE IN EDITOR
  cmds.push(
    commands.registerCommand("codetime.openFileInEditor", (file) => {
      openFileInEditor(file);
    })
  );

  // TOGGLE STATUS BAR METRIC VISIBILITY
  cmds.push(
    commands.registerCommand("codetime.toggleStatusBar", (item: KpmItem) => {
      if (!item) {
        // it's from the command palette, create a kpm item so
        // it can build the ui_element in the tracker manager
        item = getHideStatusBarMetricsButton();
        item.location = "ct_command_palette";
        item.interactionType = UIInteractionType.Keyboard;
        item.name = "ct_toggle_status_bar_metrics_cmd";
        item.interactionIcon = null;
        item.color = null;
      }
      tracker.trackUIInteraction(item);
      toggleStatusBar();
      setTimeout(() => {
        commands.executeCommand("codetime.refreshCodetimeMenuTree");
      }, 500);
    })
  );

  // LAUNCH EMAIL LOGIN
  cmds.push(
    commands.registerCommand("codetime.codeTimeLogin", (item: KpmItem, switching_account: boolean) => {
      if (!item) {
        // it's from the command palette, create a kpm item so
        // it can build the ui_element in the tracker manager
        item = getSignUpButton("email", "grey");
        item.location = "ct_command_palette";
        item.interactionType = UIInteractionType.Keyboard;
        item.interactionIcon = null;
        item.color = null;
      }
      tracker.trackUIInteraction(item);
      launchLogin("software", switching_account);
    })
  );

  // LAUNCH EMAIL LOGIN
  cmds.push(
    commands.registerCommand("codetime.codeTimeSignup", (item: KpmItem, switching_account: boolean) => {
      if (!item) {
        // it's from the command palette, create a kpm item so
        // it can build the ui_element in the tracker manager
        item = getSignUpButton("email", "grey");
        item.location = "ct_command_palette";
        item.interactionType = UIInteractionType.Keyboard;
        item.interactionIcon = null;
        item.color = null;
      }
      tracker.trackUIInteraction(item);
      launchEmailSignup(switching_account);
    })
  );

  // LAUNCH EXISTING ACCOUNT LOGIN
  cmds.push(
    commands.registerCommand("codetime.codeTimeExisting", (item: KpmItem, switching_account: boolean) => {
      if (!item) {
        // it's from the command palette, create a kpm item so
        // it can build the ui_element in the tracker manager
        item = getSignUpButton("existing", "blue");
        item.location = "ct_command_palette";
        item.interactionType = UIInteractionType.Keyboard;
        item.interactionIcon = null;
        item.color = null;
      }
      tracker.trackUIInteraction(item);
      // launch the auth selection flow
      showExistingAccountMenu();
    })
  );

  // LAUNCH SIGN UP FLOW
  cmds.push(
    commands.registerCommand("codetime.signUpAccount", (item: KpmItem, switching_account: boolean) => {
      // launch the auth selection flow
      showSignUpAccountMenu();
    })
  );

  // LAUNCH GOOGLE LOGIN
  cmds.push(
    commands.registerCommand("codetime.googleLogin", (item: KpmItem, switching_account: boolean) => {
      if (!item) {
        // it's from the command palette, create a kpm item so
        // it can build the ui_element in the tracker manager
        item = getSignUpButton("Google", null);
        item.location = "ct_command_palette";
        item.interactionType = UIInteractionType.Keyboard;
        item.interactionIcon = null;
        item.color = null;
      }
      item.interactionIcon = "google";
      tracker.trackUIInteraction(item);
      launchLogin("google", switching_account);
    })
  );

  // LAUNCH GITHUB LOGIN
  cmds.push(
    commands.registerCommand("codetime.githubLogin", (item: KpmItem, switching_account: boolean) => {
      if (!item) {
        // it's from the command palette, create a kpm item so
        // it can build the ui_element in the tracker manager
        item = getSignUpButton("GitHub", "white");
        item.location = "ct_command_palette";
        item.interactionType = UIInteractionType.Keyboard;
        item.interactionIcon = null;
        item.color = null;
      }
      tracker.trackUIInteraction(item);
      launchLogin("github", switching_account);
    })
  );

  // SUBMIT AN ISSUE
  cmds.push(
    commands.registerCommand("codetime.submitOnIssue", (item: KpmItem) => {
      if (!item) {
        // it's from the command palette, create a kpm item so
        // it can build the ui_element in the tracker manager
        item = getFeedbackButton();
        item.location = "ct_command_palette";
        item.interactionType = UIInteractionType.Keyboard;
      }
      tracker.trackUIInteraction(item);
      launchWebUrl(vscode_issues_url);
    })
  );

  // DISPLAY README MD
  cmds.push(
    commands.registerCommand("codetime.displayReadme", (item: KpmItem) => {
      if (!item) {
        // it's from the command palette, create a kpm item so
        // it can build the ui_element in the tracker manager
        item = getLearnMoreButton();
        item.location = "ct_command_palette";
        item.interactionType = UIInteractionType.Keyboard;
        item.name = "ct_learn_more_cmd";
        item.interactionIcon = null;
        item.color = null;
      }
      tracker.trackUIInteraction(item);
      displayReadmeIfNotExists(true /*override*/);
    })
  );

  // DISPLAY PROJECT METRICS REPORT
  cmds.push(
    commands.registerCommand("codetime.generateProjectSummary", (item: KpmItem) => {
      if (!item) {
        // it's from the command palette, create a kpm item so
        // it can build the ui_element in the tracker manager
        item = getViewProjectSummaryButton();
        item.location = "ct_command_palette";
        item.interactionType = UIInteractionType.Keyboard;
        item.name = "ct_project_summary_cmd";
        item.interactionIcon = null;
        item.color = null;
      }
      tracker.trackUIInteraction(item);
      ProjectCommitManager.getInstance().launchViewProjectSummaryMenuFlow();
    })
  );

  // DISPLAY CODETIME DASHBOARD WEBVIEW
  cmds.push(
    commands.registerCommand("codetime.viewDashboard", (item: KpmItem) => {
      if (!item) {
        // it's from the command palette, create a kpm item so
        // it can build the ui_element in the tracker manager
        item = getCodeTimeDashboardButton();
        item.location = "ct_command_palette";
        item.interactionType = UIInteractionType.Keyboard;
        item.name = "ct_dashboard_cmd";
        item.interactionIcon = null;
        item.color = null;
      }
      tracker.trackUIInteraction(item);
      showDashboard();
    })
  );

  // DISPLAY REPO COMMIT CONTRIBUTOR REPORT
  cmds.push(
    commands.registerCommand("codetime.generateContributorSummary", (item: KpmItem) => {
      if (!item) {
        // it's from the command palette, create a kpm item so
        // it can build the ui_element in the tracker manager
        item = getContributorReportButton(item.value);
        item.location = "ct_command_palette";
        item.interactionType = UIInteractionType.Keyboard;
        item.name = "ct_contributor_repo_identifier_cmd";
        item.interactionIcon = null;
        item.color = null;
      }
      tracker.trackUIInteraction(item);
      displayProjectContributorCommitsDashboard(item.value);
    })
  );

  // LAUNCH COMMIT URL
  cmds.push(
    commands.registerCommand("codetime.launchCommitUrl", (item: KpmItem, commitLink: string) => {
      // this only comes from the tree view so item will be available
      tracker.trackUIInteraction(item);
      launchWebUrl(commitLink);
    })
  );

  cmds.push(
    commands.registerCommand("codetime.viewSoftwareTop40", () => {
      launchWebUrl("https://api.software.com/music/top40");
    })
  );

  cmds.push(
    commands.registerCommand("codetime.sendFeedback", (item: KpmItem) => {
      if (!item) {
        // it's from the command palette, create a kpm item so
        // it can build the ui_element in the tracker manager
        item = getFeedbackButton();
        item.location = "ct_command_palette";
        item.interactionType = UIInteractionType.Keyboard;
      }
      tracker.trackUIInteraction(item);
      launchWebUrl("mailto:cody@software.com");
    })
  );

  cmds.push(
    commands.registerCommand("codetime.connectSlackWorkspace", () => {
      connectSlackWorkspace();
    })
  );

  cmds.push(
    commands.registerCommand("codetime.disconnectSlackWorkspace", (kptmItem: any) => {
      if (kptmItem && kptmItem.value) {
        disconnectSlackAuth(kptmItem.value);
      } else {
        disconnectSlackWorkspace();
      }
    })
  );

  cmds.push(
    commands.registerCommand("codetime.showZenMode", () => {
      showZenMode();
    })
  );

  cmds.push(
    commands.registerCommand("codetime.showFullScreen", () => {
      showFullScreenMode();
    })
  );

  cmds.push(
    commands.registerCommand("codetime.exitFullScreen", () => {
      showNormalScreenMode();
    })
  );

  cmds.push(
    commands.registerCommand("codetime.toggleDarkMode", () => {
      toggleDarkMode();
    })
  );

  cmds.push(
    commands.registerCommand("codetime.toggleDocPosition", () => {
      toggleDock();
    })
  );

  cmds.push(
    commands.registerCommand("codetime.switchAverageComparison", () => {
      // launch the options command palette
      switchAverageComparison();
    })
  );

  cmds.push(
<<<<<<< HEAD
    commands.registerCommand("codetime.toggleSlackPresence", () => {
      toggleSlackPresence();
    })
  );

  cmds.push(
    commands.registerCommand("codetime.enterFlowMode", () => {
      enableFlow();
=======
    commands.registerCommand("codetime.enableFlow", () => {
      enableFlow({automated: false});
>>>>>>> 5cbade1c
    })
  );

  cmds.push(
    commands.registerCommand("codetime.exitFlowMode", () => {
      pauseFlow();
    })
  );

  cmds.push(
    commands.registerCommand("codetime.configureSettings", () => {
      configureSettings();
    })
  );

  return Disposable.from(...cmds);
}<|MERGE_RESOLUTION|>--- conflicted
+++ resolved
@@ -1,10 +1,5 @@
-<<<<<<< HEAD
-import { commands, Disposable, workspace, window, TreeView, ExtensionContext } from "vscode";
-import { launchWebDashboard, updatePreferences } from "./DataController";
-=======
-import { commands, Disposable, workspace, window, TreeView } from "vscode";
+import { commands, Disposable, window, ExtensionContext } from "vscode";
 import { launchWebDashboard } from "./DataController";
->>>>>>> 5cbade1c
 import { launchWebUrl, launchLogin, openFileInEditor, displayReadmeIfNotExists, toggleStatusBar, launchEmailSignup } from "./Util";
 import { KpmManager } from "./managers/KpmManager";
 import { KpmItem, UIInteractionType } from "./model/models";
@@ -12,12 +7,7 @@
 import { displayProjectContributorCommitsDashboard } from "./menu/ReportManager";
 import { showExistingAccountMenu, showSwitchAccountsMenu, showSignUpAccountMenu } from "./menu/AccountManager";
 import { TrackerManager } from "./managers/TrackerManager";
-import {
-  connectSlackWorkspace,
-  disconnectSlackAuth,
-  disconnectSlackWorkspace,
-  clearSlackInfoCache,
-} from "./managers/SlackManager";
+import { connectSlackWorkspace, disconnectSlackAuth, disconnectSlackWorkspace, clearSlackInfoCache } from "./managers/SlackManager";
 import { vscode_issues_url } from "./Constants";
 import { toggleDarkMode, toggleDock } from "./managers/OsaScriptManager";
 import { switchAverageComparison } from "./menu/ContextMenuManager";
@@ -423,19 +413,8 @@
   );
 
   cmds.push(
-<<<<<<< HEAD
-    commands.registerCommand("codetime.toggleSlackPresence", () => {
-      toggleSlackPresence();
-    })
-  );
-
-  cmds.push(
-    commands.registerCommand("codetime.enterFlowMode", () => {
-      enableFlow();
-=======
     commands.registerCommand("codetime.enableFlow", () => {
-      enableFlow({automated: false});
->>>>>>> 5cbade1c
+      enableFlow({ automated: false });
     })
   );
 
